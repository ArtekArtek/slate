--- conflicted
+++ resolved
@@ -16,18 +16,10 @@
  */
 
 Commands.save = (fn, editor) => operation => {
-  const { operations, value, tmp } = editor
+  const { operations, value } = editor
   const { data } = value
-<<<<<<< HEAD
-  let merge = tmp.merge
-
-  if (tmp.save === false) {
-    return
-  }
-=======
   let { save, merge } = editor.tmp
   if (save === false || !isValidOperation(operation)) return
->>>>>>> c42d84db
 
   let undos = data.get('undos') || List()
   const lastBatch = undos.last()
