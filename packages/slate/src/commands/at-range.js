import { List } from 'immutable'
import Block from '../models/block'
import Inline from '../models/inline'
import Mark from '../models/mark'
import Path from '../utils/path-utils'

/**
 * Ensure that an expanded selection is deleted first, and return the updated
 * range to account for the deleted part.
 *
 * @param {Editor}
 */

function deleteExpandedAtRange(editor, range) {
  if (range.isExpanded) {
    editor.deleteAtRange(range)
  }

  const { value } = editor
  const { document } = value
  const { start, end } = range

  if (document.hasDescendant(start.path)) {
    range = range.moveToStart()
  } else {
    range = range.moveTo(end.path, 0).normalize(document)
  }

  return range
}

/**
 * Commands.
 *
 * @type {Object}
 */

const Commands = {}

/**
 * Add a new `mark` to the characters at `range`.
 *
 * @param {Range} range
 * @param {Mixed} mark
 */

Commands.addMarkAtRange = (fn, editor) => (range, mark) => {
  if (range.isCollapsed) {
    return
  }

  const { value } = editor
  const { document } = value
  const { start, end } = range

  editor.withoutNormalizing(() => {
    for (const [node, path] of document.texts({ range })) {
      let index = 0
      let length = node.text.length

      if (path.equals(start.path)) {
        index = start.offset
      }

      if (path.equals(end.path)) {
        length = end.offset
      }

      if (path.equals(start.path) && path.equals(end.path)) {
        length = end.offset - start.offset
      }

      editor.addMarkByPath(path, index, length, mark)
    }
  })
}

/**
 * Add a list of `marks` to the characters at `range`.
 *
 * @param {Range} range
 * @param {Array<Mixed>} mark
 */

Commands.addMarksAtRange = (fn, editor) => (range, marks) => {
  marks.forEach(mark => editor.addMarkAtRange(range, mark))
}

/**
 * Delete everything in a `range`.
 *
 * @param {Range} range
 */

Commands.deleteAtRange = (fn, editor) => range => {
  editor.withoutNormalizing(() => {
    // HACK: Snapshot the selection, which creates an extra undo save point, so
    // that when you undo a delete, the expanded selection will be retained. We
    // should find a better way to do this...
    editor.snapshotSelection()

    const { value: { document } } = editor
    const iterable = document.descendants({ range })
    const { start, end } = range
    const [startBlock, startBlockPath] = document.closestBlock(start.path)
    const [endBlock, endBlockPath] = document.closestBlock(end.path)
    const isAcrossBlocks = !startBlockPath.equals(endBlockPath)
    const isAcrossTexts = !start.path.equals(end.path)
    const entries = Array.from(iterable).reverse()
    let mergePath = endBlockPath

    // COMPAT: Rich text editors have a special behavior when triple-clicking
    // which results in the end point being at the start of the next block. In
    // this case, they preserve the end block instead of merging it.
    const isHanging =
      range.isExpanded &&
      editor.isAtStartOfBlock(range.start) &&
      editor.isAtStartOfBlock(range.end)

    const isStartVoid = !!document.closest(
      start.path,
      n => n.object === 'block' && editor.isVoid(n)
    )

    const isEndVoid = !!document.closest(
      end.path,
      n => n.object === 'block' && editor.isVoid(n)
    )

    for (const [node, path] of entries) {
      if (isHanging && Path.isIn(path, endBlockPath)) {
        // Don't remove the end block's nodes if it's hanging.
      } else if (editor.isVoid(node)) {
        editor.removeNodeByPath(path)
      } else if (document.closest(path, editor.isVoid)) {
        // Don't bother removing children of voides.
      } else if (
        Path.isChild(path, startBlockPath) ||
        Path.isChild(path, endBlockPath) ||
        (!isAcrossTexts && path.equals(start.path))
      ) {
        const isAtStart = Path.isAt(path, start.path)
        const isAtEnd = Path.isAt(path, end.path)
        const splitEnd = isAtEnd && !editor.isAtEndOfPath(end, path)
        const splitStart = isAtStart && !editor.isAtStartOfPath(start, path)
        const splitLater = !isAcrossTexts && !path.equals(start.path)

        if (
          (isAtEnd && editor.isAtStartOfPath(end, path)) ||
          (isAtStart && editor.isAtEndOfPath(start, path))
        ) {
          // Do nothing, since it's before/after.
        } else if (splitLater) {
          // Don't split yet, since we're too high up.
        } else if (splitEnd && splitStart) {
          const newPath = Path.increment(path)
          editor.splitDescendantsByPath(path, end.path, end.offset)
          editor.splitDescendantsByPath(path, start.path, start.offset)
          editor.removeNodeByPath(newPath)
        } else if (
          splitEnd ||
          (isAtEnd && !splitStart && endBlock.nodes.size === 1)
        ) {
          editor.splitDescendantsByPath(path, end.path, end.offset)
          editor.removeNodeByPath(path)
        } else if (
          splitStart ||
          (isAtStart && !splitEnd && startBlock.nodes.size === 1)
        ) {
          const newPath = Path.increment(path)
          editor.splitDescendantsByPath(path, start.path, start.offset)
          editor.removeNodeByPath(newPath)
        } else if (
          isAtStart ||
          isAtEnd ||
          Path.isBetween(path, start.path, end.path)
        ) {
          editor.removeNodeByPath(path)
        }
      } else if (Path.isBetween(path, startBlockPath, endBlockPath)) {
        editor.removeNodeByPath(path)

        if (Path.isYounger(path, mergePath)) {
          mergePath = Path.decrement(mergePath, 1, path.size - 1)
        }
      }
    }

    // TODO: this `isHanging` logic could probably be simplified by editing the
    // range before iterating, instead of trying to handle each edge case here.
    if (isHanging && isStartVoid && !isEndVoid) {
      // If the selection is hanging, and the start block was a void, it will
      // have already been removed, so we do nothing.
    } else if (isHanging && (isStartVoid || isEndVoid)) {
      editor.removeNodeByPath(startBlockPath)
    } else if (isStartVoid || isEndVoid) {
      // If the selection wasn't hanging, and it started or ended in a void node
      // they will have already been removed, so we're done.
    } else if (isHanging) {
      // If the selection was hanging, we want to remove the start block
      // entirely instead of merging it with the end block. This is a rich text
      // editor behavior that's fairly standard.
      const newPath = Path.increment(startBlockPath)
      editor.moveNodeByPath(mergePath, newPath)
      editor.removeNodeByPath(startBlockPath)
    } else if (isAcrossBlocks) {
      // If the selection wasn't hanging, but we were across blocks, we need to
      // merge the block into the previous one.
      editor.mergeBlockByPath(mergePath)
    }
  })
}

/**
 * Delete backward `n` characters at a `range`.
 *
 * @param {Range} range
 * @param {Number} n (optional)
 */

Commands.deleteBackwardAtRange = (fn, editor) => (range, n = 1) => {
  if (range.isExpanded) {
    return editor.deleteAtRange(range)
  }

  let point = range.start

  for (let i = 0; i < n; i++) {
    const next = editor.getPreviousPoint(point)

<<<<<<< HEAD
    if (!next) {
=======
    const prevBlock = document.getClosestBlock(prev.key)
    const prevVoid = document.getClosestVoid(prev.key, editor)

    // If the previous text node has a void parent, remove it.
    if (prevVoid) {
      editor.removeNodeByKey(prevVoid.key)
      return
    }

    // If we're deleting by one character and the previous text node is not
    // inside the current block, we need to merge the two blocks together.
    if (n === 1 && prevBlock !== block) {
      range = range.moveAnchorTo(prev.key, prev.text.length)
      editor.deleteAtRange(range)
      return
    }
  }

  // If the focus offset is farther than the number of characters to delete,
  // just remove the characters backwards inside the current node.
  if (n <= focus.offset) {
    range = range.moveFocusBackward(n)
    editor.deleteAtRange(range)
    return
  }

  // Otherwise, we need to see how many nodes backwards to go.
  let node = text
  let offset = 0
  let traversed = focus.offset

  while (n > traversed) {
    node = document.getPreviousText(node.key)
    const next = traversed + node.text.length

    if (n <= next) {
      offset = next - n
>>>>>>> c42d84db
      break
    } else {
      point = next
    }
  }

  range = range.setStart(point)
  return editor.deleteAtRange(range)
}

/**
 * Delete backward until the character boundary at a `range`.
 *
 * @param {Range} range
 */

Commands.deleteCharBackwardAtRange = (fn, editor) => range => {
  if (range.isExpanded) {
    editor.deleteAtRange(range)
  } else {
    const prev = editor.getPreviousCharacterPoint(range.end)

    if (prev) {
      range = range.setStart(prev)
      editor.deleteAtRange(range)
    }
  }
}

/**
 * Delete forward until the character boundary at a `range`.
 *
 * @param {Range} range
 */

Commands.deleteCharForwardAtRange = (fn, editor) => range => {
  if (range.isExpanded) {
    editor.deleteAtRange(range)
  } else {
    const next = editor.getNextCharacterPoint(range.end)

    if (next) {
      range = range.setStart(next)
      editor.deleteAtRange(range)
    }
  }
}

/**
 * Delete forward `n` characters at a `range`.
 *
 * @param {Range} range
 * @param {Number} n (optional)
 */

Commands.deleteForwardAtRange = (fn, editor) => (range, n = 1) => {
  if (range.isExpanded) {
    return editor.deleteAtRange(range)
  }

  let point = range.start

  for (let i = 0; i < n; i++) {
    const next = editor.getNextPoint(point)

    if (!next) {
      break
    } else {
      point = next
    }
  }

  range = range.setStart(point)
  return editor.deleteAtRange(range)
}

/**
 * Delete backward until the line boundary at a `range`.
 *
 * @param {Range} range
 */

Commands.deleteLineBackwardAtRange = (fn, editor) => range => {
  if (range.isExpanded) {
    editor.deleteAtRange(range)
    return
  }

  const { value } = editor
  const { document } = value
  const { start } = range
  const [block, path] = document.closestBlock(start.path)
  const relativePath = start.path.slice(path.size)
  const offset = block.getOffset(relativePath)
  const o = offset + start.offset
  editor.deleteBackwardAtRange(range, o)
}

/**
 * Delete forward until the line boundary at a `range`.
 *
 * @param {Range} range
 */

Commands.deleteLineForwardAtRange = (fn, editor) => range => {
  if (range.isExpanded) {
    editor.deleteAtRange(range)
    return
  }

  const { value } = editor
  const { document } = value
  const { start } = range
  const [block, path] = document.closestBlock(start.path)
  const relativePath = start.path.slice(path.size)
  const offset = block.getOffset(relativePath)
  const o = offset + start.offset
  editor.deleteForwardAtRange(range, block.text.length - o)
}

/**
 * Delete backward until the word boundary at a `range`.
 *
 * @param {Range} range
 */

Commands.deleteWordBackwardAtRange = (fn, editor) => range => {
  if (range.isExpanded) {
    editor.deleteAtRange(range)
  } else {
    const previous = editor.getPreviousWordPoint(range.end)

    if (previous) {
      range = range.setStart(previous)
      editor.deleteAtRange(range)
    }
  }
}

/**
 * Delete forward until the word boundary at a `range`.
 *
 * @param {Range} range
 */

Commands.deleteWordForwardAtRange = (fn, editor) => range => {
  if (range.isExpanded) {
    editor.deleteAtRange(range)
  } else {
    const next = editor.getNextWordPoint(range.start)

    if (next) {
      range = range.setEnd(next)
      editor.deleteAtRange(range)
    }
  }
}

/**
 * Insert a `block` node at `range`.
 *
 * @param {Range} range
 * @param {Block|String|Object} block
 */

Commands.insertBlockAtRange = (fn, editor) => (range, block) => {
  range = deleteExpandedAtRange(editor, range)
  block = Block.create(block)
  const { value: { document } } = editor
  const { start } = range
  const [closestBlock, closestBlockPath] = document.closestBlock(start.path)
  const closestInline = document.closestInline(start.path)
  let targetPath
  let pathRef

  editor.withoutNormalizing(() => {
    if (
      (!closestInline && closestBlock.text === '') ||
      editor.isAtEndOfPath(start, closestBlockPath)
    ) {
      targetPath = Path.increment(closestBlockPath)
    } else if (
      editor.isAtStartOfPath(start, closestBlockPath) ||
      editor.isVoid(closestBlock)
    ) {
      targetPath = closestBlockPath
    } else {
      const splitPoint =
        editor.getNextNonVoidPoint(start) ||
        editor.getPreviousNonVoidPoint(start)

      editor.splitDescendantsByPath(
        closestBlockPath,
        splitPoint.path,
        splitPoint.offset
      )

      targetPath = Path.increment(closestBlockPath)
    }

    editor.insertNodeByPath(targetPath, block)
    pathRef = editor.createPathRef(targetPath)
  })

  pathRef.unref()
  return pathRef.path
}

/**
 * Insert a `fragment` at a `range`.
 *
 * @param {Range} range
 * @param {Document} fragment
 */

Commands.getBackwardMostPoint = (fn, editor) => point => {
  if (point.offset === 0) {
    return point
  } else {
    return editor.getPreviousPoint(point, { allowZeroWidth: true })
  }
}

Commands.getForwardMostPoint = (fn, editor) => point => {
  const { value: { document } } = editor
  const node = document.getNode(point.path)

<<<<<<< HEAD
  if (point.offset === node.text.length) {
    return point
  } else {
    return editor.getNextPoint(point, { allowZeroWidth: true })
  }
}
=======
    // Regenerate the keys for all of the fragments nodes, so that they're
    // guaranteed not to collide with the existing keys in the document. Otherwise
    // they will be regenerated automatically and we won't have an easy way to
    // reference them.
    fragment = fragment.mapDescendants(child => child.regenerateKey())
>>>>>>> c42d84db

Commands.getInnerMostRange = (fn, editor) => range => {
  const start = editor.getForwardMostPoint(range.start)
  const end = editor.getBackwardMostPoint(range.end)
  return range.setPoints([start, end])
}

Commands.ensureSplitBlockAtRange = (fn, editor) => range => {
  const { value: { document } } = editor
  const { isExpanded, start, end } = range
  const [, startBlockPath] = document.closestBlock(start.path)
  const [, endBlockPath] = document.closestBlock(end.path)

  // if (!editor.isAtEdgeOfPath(end, endBlockPath)) {
  editor.splitDescendantsByPath(endBlockPath, end.path, end.offset)
  // }

  if (isExpanded && !editor.isAtEdgeOfPath(start, startBlockPath)) {
    editor.splitDescendantsByPath(startBlockPath, start.path, start.offset)
  }
}

Commands.insertFragmentAtRange = (fn, editor) => (range, fragment) => {
  let startPointRef
  let endPointRef
  let afterPathRef

  editor.withoutNormalizing(() => {
    range = deleteExpandedAtRange(editor, range)

    if (!fragment.nodes.size) {
      return
    }

    const point = range.start
    const { value: { document } } = editor
    const [, splitPath] = document.closestBlock(point.path)

    editor.splitBlockAtPoint(point, 1)

    const startPath = Path.increment(splitPath)
    afterPathRef = editor.createPathRef(startPath)
    editor.insertFragmentByPath(startPath, fragment)

    const afterPath = afterPathRef.path
    const endPath = Path.decrement(afterPath)
    const startPoint = editor.getPointAtStartOfPath(startPath)
    const endPoint = editor.getPointAtEndOfPath(endPath)
    const afterPoint = editor.getPointAtStartOfPath(afterPath)
    startPointRef = editor.createPointRef(startPoint)
    endPointRef = editor.createPointRef(endPoint)
    editor.mergeBlockByPath(afterPoint.path)
    editor.mergeBlockByPath(startPoint.path)
  })

  startPointRef.unref()
  endPointRef.unref()
  afterPathRef.unref()

  range = range.setPoints([startPointRef.point, endPointRef.point])
  return range
}

/**
 * Insert an `inline` node at `range`.
 *
 * @param {Range} range
 * @param {Inline|String|Object} inline
 */

Commands.insertInlineAtRange = (fn, editor) => (range, inline) => {
  inline = Inline.create(inline)
  let pathRef

  editor.withoutNormalizing(() => {
    range = deleteExpandedAtRange(editor, range)
    const { value: { document } } = editor
    let { start: { path, offset } } = range
    const closestVoid = document.closest(path, editor.isVoid)

    if (closestVoid) {
      return
    }

    path = editor.splitNodeByPath(path, offset)
    path = editor.insertNodeByPath(path, inline)
    pathRef = editor.createPathRef(path)
  })

  if (!pathRef) {
    return null
  }

  pathRef.unref()
  return pathRef.path
}

/**
 * Insert `text` at a `range`, with optional `marks`.
 *
 * @param {Range} range
 * @param {String} text
 * @param {Set<Mark>} marks (optional)
 */

Commands.insertTextAtRange = (fn, editor) => (range, text, marks) => {
  editor.withoutNormalizing(() => {
    range = deleteExpandedAtRange(editor, range)
    const { value: { document } } = editor
    const { start } = range
    const closestVoid = document.closest(start.path, editor.isVoid)

    if (closestVoid) {
      return
    }

    editor.insertTextByPath(start.path, start.offset, text, marks)
  })
}

/**
 * Remove an existing `mark` to the characters at `range`.
 *
 * @param {Range} range
 * @param {Mark|String} mark (optional)
 */

Commands.removeMarkAtRange = (fn, editor) => (range, mark) => {
  if (range.isCollapsed) {
    return
  }

  const { value } = editor
  const { document } = value
  const { start, end } = range

  editor.withoutNormalizing(() => {
    for (const [node, path] of document.texts({ range })) {
      const isStart = path.equals(start.path)
      const isEnd = path.equals(end.path)
      let index
      let length

      if (isStart && isEnd) {
        index = start.offset
        length = end.offset - start.offset
      } else if (isStart) {
        index = start.offset
        length = node.text.length - start.offset
      } else if (isEnd) {
        index = 0
        length = end.offset
      } else {
        index = 0
        length = node.text.length
      }

      editor.removeMarkByPath(path, index, length, mark)
    }
  })
}

/**
 * Set the `properties` of block nodes in a `range`.
 *
 * @param {Range} range
 * @param {Object|String} properties
 */

Commands.setBlocksAtRange = (fn, editor) => (range, properties) => {
  editor.withoutNormalizing(() => {
    const { value: { document } } = editor
    const iterable = document.blocks({
      range,
      includeHanging: false,
      onlyLeaves: true,
    })

    for (const [, path] of iterable) {
      editor.setNodeByPath(path, properties)
    }
  })
}

/**
 * Set the `properties` of inline nodes in a `range`.
 *
 * @param {Range} range
 * @param {Object|String} properties
 */

Commands.setInlinesAtRange = (fn, editor) => (range, properties) => {
  editor.withoutNormalizing(() => {
    const { value: { document } } = editor
    const iterable = document.inlines({ range, onlyLeaves: true })

    for (const [, path] of iterable) {
      editor.setNodeByPath(path, properties)
    }
  })
}

/**
 * Split the block nodes at a `range`, to optional `height`.
 *
 * @param {Range} range
 * @param {Number} height (optional)
 */

Commands.splitBlockAtRange = (fn, editor) => (range, height = 1) => {
  editor.withoutNormalizing(() => {
    range = deleteExpandedAtRange(editor, range)
    const { start } = range
    const { value: { document } } = editor
    let h = 0
    let targetPath

    for (const [node, path] of document.ancestors(start.path)) {
      if (h >= height) {
        break
      } else if (node.object === 'block') {
        targetPath = path
        h++
      }
    }

    if (targetPath) {
      editor.splitDescendantsByPath(targetPath, start.path, start.offset)
    }
  })
}

/**
 * Split the inline nodes at a `range`, to optional `height`.
 *
 * @param {Range} range
 * @param {Number} height (optional)
 */

Commands.splitInlineAtRange = (fn, editor) => (range, height = Infinity) => {
  editor.withoutNormalizing(() => {
    range = deleteExpandedAtRange(editor, range)
    const { start } = range
    const { value: { document } } = editor
    let h = 0
    let targetPath

    for (const [node, path] of document.ancestors(start.path)) {
      if (h >= height) {
        break
      } else if (node.object === 'inline') {
        targetPath = path
        h++
      }
    }

    if (targetPath) {
      editor.splitDescendantsByPath(targetPath, start.path, start.offset)
    }
  })
}

Commands.splitInlineEdgesAtRange = (fn, editor) => range => {
  editor.withoutNormalizing(() => {
    const { value: { document } } = editor
    let start = editor.getPreviousNonVoidPoint(range.start)
    let end = editor.getNextNonVoidPoint(range.end)
    const startText = document.getNode(start.path)
    const endText = document.getNode(end.path)
    const startFurthest = document.furthestInline(start.path)
    const endFurthest = document.furthestInline(end.path)

    if (endFurthest) {
      const [furthestNode, furthestPath] = endFurthest
      const [lastText, lastPath] = furthestNode.lastText()
      const relativePath = end.path.slice(furthestPath.size)

      if (
        end.offset !== lastText.text.length ||
        !relativePath.equals(lastPath)
      ) {
        editor.splitDescendantsByPath(furthestPath, end.path, end.offset)
      }
    } else if (end.offset !== 0 && end.offset !== endText.text.length) {
      editor.splitNodeByPath(end.path, end.offset)

      end = end
        .setPath(Path.increment(end.path))
        .setOffset(0)
        .setKey(null)
        .normalize(editor.value.document)
    }

    if (startFurthest) {
      const [furthestNode, furthestPath] = startFurthest
      const [, firstPath] = furthestNode.firstText()
      const relativePath = start.path.slice(furthestPath.size)

      if (start.offset !== 0 || !relativePath.equals(firstPath)) {
        editor.splitDescendantsByPath(furthestPath, start.path, start.offset)

        if (
          Path.isYounger(furthestPath, end.path) ||
          Path.isAbove(furthestPath, end.path) ||
          Path.isEqual(furthestPath, end.path)
        ) {
          end = end
            .setPath(Path.increment(end.path, 1, furthestPath.size - 1))
            .setKey(null)
            .normalize(editor.value.document)
        }

        start = start
          .setPath(
            Path.increment(furthestPath).concat(relativePath.map(() => 0))
          )
          .setOffset(0)
          .setKey(null)
          .normalize(editor.value.document)
      }
    } else if (start.offset !== 0 && start.offset !== startText.text.length) {
      editor.splitNodeByPath(start.path, start.offset)

      if (
        Path.isYounger(start.path, end.path) ||
        Path.isAbove(start.path, end.path) ||
        Path.isEqual(start.path, end.path)
      ) {
        end = end
          .setPath(Path.increment(end.path, 1, start.path.size - 1))
          .setKey(null)
          .normalize(editor.value.document)
      }

      start = start
        .setPath(Path.increment(start.path))
        .setOffset(0)
        .setKey(null)
        .normalize(editor.value.document)
    }

    range = range.setAnchor(start).setFocus(end)
  })

  return range
}

/**
 * Add or remove a `mark` from the characters at `range`, depending on whether
 * it's already there.
 *
 * @param {Range} range
 * @param {Mixed} mark
 */

Commands.toggleMarkAtRange = (fn, editor) => (range, mark) => {
  if (range.isCollapsed) return

  mark = Mark.create(mark)

  const { value } = editor
  const { document } = value
  const marks = document.getActiveMarksAtRange(range)
  const exists = marks.some(m => m.equals(mark))

  if (exists) {
    editor.removeMarkAtRange(range, mark)
  } else {
    editor.addMarkAtRange(range, mark)
  }
}

/**
 * Unwrap all of the block nodes in a `range` from a block with `properties`.
 *
 * TODO: This should be aligned with `unwrapInlineAtRange`, which currently does
 * not split parent nodes in the ranges, and instead removes any matching inline
 * parent nodes in the range. I think we probably need to different concepts,
 * and then to allow each for blocks and inlines.
 *
 * @param {Range} range
 * @param {String|Object} properties
 */

Commands.unwrapBlockAtRange = (fn, editor) => (range, properties) => {
  editor.withoutNormalizing(() => {
    const { value: { document } } = editor
    const iterable = document.blocks({
      range,
      match: (block, path) => {
        if (block.hasProperties(properties)) {
          return false
        } else {
          const parentPath = Path.lift(path)
          const parent = document.getNode(parentPath)
          return parent && parent.hasProperties(properties)
        }
      },
    })

    // We need to reverse the paths here, because unwrapping each inline will
    // affect the paths of the inlines after it, so we go backwards instead.
    const paths = Array.from(iterable, ([, path]) => path).reverse()

    for (const path of paths) {
      editor.unwrapNodeByPath(path)
    }
  })
}

/**
 * Unwrap the inline nodes in a `range` from an inline with `properties`.
 *
 * @param {Range} range
 * @param {String|Object} properties
 */

Commands.unwrapInlineAtRange = (fn, editor) => (range, properties) => {
  editor.withoutNormalizing(() => {
    const { value: { document } } = editor
    const iterable = document.inlines({
      range,
      match: inline => inline.hasProperties(properties),
    })

    // We need to reverse the paths here, because unwrapping each inline will
    // affect the paths of the inlines after it, so we go backwards instead.
    const paths = Array.from(iterable, ([, path]) => path).reverse()

    for (const path of paths) {
      editor.unwrapChildrenByPath(path)
    }
  })
}

/**
 * Wrap all of the blocks in a `range` in a new `block`.
 *
 * @param {Range} range
 * @param {Block|Object|String} block
 */

Commands.wrapBlockAtRange = (fn, editor) => (range, block) => {
  block = Block.create(block)
  block = block.set('nodes', block.nodes.clear())

  const { value: { document } } = editor
  const { start, end } = range
  const [, firstPath] = document.closestBlock(start.path)
  const [, lastPath] = document.closestBlock(end.path)
  const ancestorPath = firstPath.equals(lastPath)
    ? Path.lift(firstPath)
    : Path.relate(firstPath, lastPath)

  const startIndex = firstPath.get(ancestorPath.size)
  const endIndex = lastPath.get(ancestorPath.size)

  editor.withoutNormalizing(() => {
    const targetPath = ancestorPath.concat([startIndex])
    editor.insertNodeByPath(targetPath, block)

    for (let i = 0; i <= endIndex - startIndex; i++) {
      const path = ancestorPath.concat(startIndex + 1)
      const newPath = ancestorPath.concat([startIndex, i])
      editor.moveNodeByPath(path, newPath)
    }
  })
}

/**
 * Wrap the text and inlines in a `range` in a new `inline`.
 *
 * @param {Range} range
 * @param {Inline|Object|String} inline
 */

Commands.wrapInlineAtRange = (fn, editor) => (range, inline) => {
  inline = Inline.create(inline)
  inline = inline.set('nodes', inline.nodes.clear())

  editor.withoutNormalizing(() => {
    range = editor.splitInlineEdgesAtRange(range)
    range = editor.getNonHangingRange(range)
    const iterable = editor.value.document.blocks({ range, onlyLeaves: true })

    for (const [block, blockPath] of iterable) {
      const isStart = Path.isAbove(blockPath, range.start.path)
      const isEnd = Path.isAbove(blockPath, range.end.path)
      const startIndex = isStart ? range.start.path.get(blockPath.size) : 0
      const endIndex = isEnd
        ? range.end.path.get(blockPath.size)
        : block.nodes.size - 1

      const targetPath = blockPath.concat([startIndex])
      editor.insertNodeByPath(targetPath, inline)
      // HACK: need to regenerate the key to ensure that subsequent inserts
      // don't re-use the same key.
      inline = inline.regenerateKey()

      for (let i = 0; i <= endIndex - startIndex; i++) {
        const path = blockPath.concat(startIndex + 1)
        const newPath = blockPath.concat([startIndex, i])
        editor.moveNodeByPath(path, newPath)
      }
    }
  })
}

/**
 * Wrap the text in a `range` in a prefix/suffix.
 *
 * @param {Range} range
 * @param {String} prefix
 * @param {String} suffix (optional)
 */

Commands.wrapTextAtRange = (fn, editor) => (range, prefix, suffix = prefix) => {
  const { start, end } = range
  const startRange = range.moveToStart()
  let endRange = range.moveToEnd()

  if (start.path.equals(end.path)) {
    endRange = endRange.moveForward(prefix.length)
  }

  editor.withoutNormalizing(() => {
    editor.insertTextAtRange(startRange, prefix)
    editor.insertTextAtRange(endRange, suffix)
  })
}

/**
 * Export.
 *
 * @type {Object}
 */

export default Commands<|MERGE_RESOLUTION|>--- conflicted
+++ resolved
@@ -1,4 +1,3 @@
-import { List } from 'immutable'
 import Block from '../models/block'
 import Inline from '../models/inline'
 import Mark from '../models/mark'
@@ -228,47 +227,7 @@
   for (let i = 0; i < n; i++) {
     const next = editor.getPreviousPoint(point)
 
-<<<<<<< HEAD
     if (!next) {
-=======
-    const prevBlock = document.getClosestBlock(prev.key)
-    const prevVoid = document.getClosestVoid(prev.key, editor)
-
-    // If the previous text node has a void parent, remove it.
-    if (prevVoid) {
-      editor.removeNodeByKey(prevVoid.key)
-      return
-    }
-
-    // If we're deleting by one character and the previous text node is not
-    // inside the current block, we need to merge the two blocks together.
-    if (n === 1 && prevBlock !== block) {
-      range = range.moveAnchorTo(prev.key, prev.text.length)
-      editor.deleteAtRange(range)
-      return
-    }
-  }
-
-  // If the focus offset is farther than the number of characters to delete,
-  // just remove the characters backwards inside the current node.
-  if (n <= focus.offset) {
-    range = range.moveFocusBackward(n)
-    editor.deleteAtRange(range)
-    return
-  }
-
-  // Otherwise, we need to see how many nodes backwards to go.
-  let node = text
-  let offset = 0
-  let traversed = focus.offset
-
-  while (n > traversed) {
-    node = document.getPreviousText(node.key)
-    const next = traversed + node.text.length
-
-    if (n <= next) {
-      offset = next - n
->>>>>>> c42d84db
       break
     } else {
       point = next
@@ -496,20 +455,12 @@
   const { value: { document } } = editor
   const node = document.getNode(point.path)
 
-<<<<<<< HEAD
   if (point.offset === node.text.length) {
     return point
   } else {
     return editor.getNextPoint(point, { allowZeroWidth: true })
   }
 }
-=======
-    // Regenerate the keys for all of the fragments nodes, so that they're
-    // guaranteed not to collide with the existing keys in the document. Otherwise
-    // they will be regenerated automatically and we won't have an easy way to
-    // reference them.
-    fragment = fragment.mapDescendants(child => child.regenerateKey())
->>>>>>> c42d84db
 
 Commands.getInnerMostRange = (fn, editor) => range => {
   const start = editor.getForwardMostPoint(range.start)
